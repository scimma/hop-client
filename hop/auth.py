from adc import auth
from . import configure
import os
import errno
import toml
from collections import Mapping

SASLMethod = auth.SASLMethod


# thin wrapper over adc's SASLAuth to define
# different defaults used within Hopskotch
class Auth(auth.SASLAuth):
    """Attach SASL-based authentication to a client.

    Returns client-based auth options when called.

    Parameters
    ----------
    user : `str`
        Username to authenticate with.
    password : `str`
        Password to authenticate with.
    host : `str`, optional
        The name of the host for which this authentication is valid.
    ssl : `bool`, optional
        Whether to enable SSL (enabled by default).
    method : `SASLMethod`, optional
        The SASL method to authenticate, default = SASLMethod.SCRAM_SHA_512.
        See valid SASL methods in SASLMethod.
    ssl_ca_location : `str`, optional
        If using SSL via a self-signed cert, a path/location
        to the certificate.
    """

    def __init__(self, user, password, host="", ssl=True, method=SASLMethod.SCRAM_SHA_512,
                 **kwargs):
        super().__init__(user, password, ssl=ssl, method=method, **kwargs)
        self._username = user
        self._hostname = host

    @property
    def username(self):
        return self._username

    @property
    def hostname(self):
        return self._hostname


def load_auth(config_file=None):
    """Configures an Auth instance given a configuration file.

    Args:
        config_file: Path to a configuration file, loading from
            the default location if not given.

    Returns:
        A list of configured Auth instances.

    Raises:
        RuntimeError: The config file exists, but has unsafe permissions
                      and will not be read until they are corrected.
        KeyError: An error occurred parsing the configuration file.

    """
    if config_file is None:
        config_file = configure.get_config_path("auth")
        # If finding data automatically, as a fallback, look to see if the auth data is in the main
        # config in the old style.
        if not os.path.exists(config_file):
            main_config_file = configure.get_config_path("general")
            if os.path.exists(main_config_file):
                try:
                    return load_auth(main_config_file)
                except KeyError:
                    # if the main config file does not contain auth data, rewrite the error into a
                    # complaint that the auth config file does not exist, since that is what should
                    # be fixed
                    raise FileNotFoundError(errno.ENOENT, os.strerror(errno.ENOENT), config_file)
            # if config.toml does not exist, continue and complain about lack of auth.toml,
            # which is the real issue

    if not os.path.exists(config_file):
        raise FileNotFoundError(errno.ENOENT, os.strerror(errno.ENOENT), config_file)
    # check that the config file has suitable permissions
    config_props = os.stat(config_file)
    dangerous_perm_mask = 0o7077
    if (config_props.st_mode & dangerous_perm_mask) != 0:
        raise RuntimeError(f"{config_file} has unsafe permissions: {config_props.st_mode:o}\n"
                           "Please correct it to 0600")

    # load config
    with open(config_file, "r") as f:
<<<<<<< HEAD
        auth_data = toml.loads(f.read())["auth"]

    return _interpret_auth_data(auth_data)


def _interpret_auth_data(auth_data):
    """Configures Auth instances given data read from a configuration file.

    Args:
        auth_data: The data obtained from the top-level 'auth' TOML key

    Returns:
        A list of configured Auth instances.

    Raises:
        KeyError: A required key is missing from a credential entry.

    """
    if isinstance(auth_data, Mapping):
        # upgrade old-style single dict configs to new-style list-of-dicts (with one item)
        auth_data = [auth_data]

    auth = []
    for config in auth_data:
        # translate config options
        host = ""
        ssl = True
        extra_kwargs = {}
        try:
            # SSL options
            if "protocol" in config and config["protocol"] == "SASL_PLAINTEXT":
                ssl = False
            elif "ssl_ca_location" in config:
                extra_kwargs["ssl_ca_location"] = config["ssl_ca_location"]

            # SASL options
            user = config["username"]
            password = config["password"]

            if "hostname" in config:
                host = config["hostname"]

            if "mechanism" in config:
                mechanism = config["mechanism"].replace("-", "_")
            else:
                mechanism = "SCRAM_SHA_512"

        except KeyError:
            raise KeyError("configuration file is not configured correctly")
=======
        try:
            config = toml.loads(f.read())["auth"]
        except KeyError:
            raise RuntimeError("configuration file has no auth section")
        except Exception as ex:
            raise RuntimeError(f"configuration file is not configured correctly: {ex}")

    # translate config options
    ssl = True
    extra_kwargs = {}
    try:
        # SSL options
        if "protocol" in config and config["protocol"] == "SASL_PLAINTEXT":
            ssl = False
        elif "ssl_ca_location" in config:
            extra_kwargs["ssl_ca_location"] = config["ssl_ca_location"]

        # SASL options
        user = config["username"]
        password = config["password"]

        if "mechanism" in config:
            mechanism = config["mechanism"].replace("-", "_")
>>>>>>> d338a8e6
        else:
            auth.append(Auth(user, password, host=host, ssl=ssl, method=SASLMethod[mechanism],
                             **extra_kwargs))
    return auth


def select_matching_auth(creds, hostname, username=None):
    """Selects the most appropriate credential to use when attempting to contact the given host.

    Args:
        creds: A list of configured Auth objects. These can be obtained from :meth:`load_auth`.
        hostname: The name of the host for which to select suitable credentials.
        username: `str`, optional
            The name of the credential to use.

<<<<<<< HEAD
    Returns:
        A single Auth object which should be used to authenticate.

    Raises:
        RuntimeError: Too many or too few credentials matched.
    """

    matches = []
    exact_hostname_match = False
    inexact_hostname_match = False

    for cred in creds:
        maybe_exact_hostname_match = False
        maybe_inexact_hostname_match = False
        # If the credential has a hostname, we require it to match.
        # If it doesn't, we have to assume it might suit the user's purposes.
        if len(cred.hostname) > 0:
            if cred.hostname != hostname:
                continue
            else:
                # the hostname does match, but this credential might be rejected for other reasons
                # so we cannot directly update the global exact_hostname_match
                maybe_exact_hostname_match = True
        else:
            maybe_inexact_hostname_match = True

        # If the user specified a specific username, we require that to be matched.
        if username is not None and cred.username != username:
            continue

        matches.append(cred)
        exact_hostname_match |= maybe_exact_hostname_match
        inexact_hostname_match |= maybe_inexact_hostname_match

    # if there were both exact and inexact matches, cull the inexact matches
    if inexact_hostname_match and exact_hostname_match:
        matches = [match for match in matches if match.hostname == hostname]

    if len(matches) == 0:
        err = f"No matching credential found for hostname '{hostname}'"
        if username is not None:
            err += f" with username '{username}'"
        raise RuntimeError(err)

    if len(matches) > 1:
        err = f"Ambiguous credentials found for hostname '{hostname}'"
        err += f" with username '{username}'" if username is not None \
            else " with no username specified"
        err += "Matched credentials:"
        for match in matches:
            err += f"\n  {match.username}"
            err += " which has no associated hostname" if len(match.hostname) == 0 \
                else f" for {match.hostname}"
        raise RuntimeError(err)

    # At this point we should have exactly one match
    return matches[0]
=======
    except KeyError as ke:
        raise RuntimeError("configuration file is not configured correctly: "
                           f"missing auth property {ke}")
    else:
        return Auth(user, password, ssl=ssl, method=SASLMethod[mechanism], **extra_kwargs)
>>>>>>> d338a8e6
<|MERGE_RESOLUTION|>--- conflicted
+++ resolved
@@ -3,7 +3,7 @@
 import os
 import errno
 import toml
-from collections import Mapping
+from collections.abc import Mapping
 
 SASLMethod = auth.SASLMethod
 
@@ -73,7 +73,7 @@
             if os.path.exists(main_config_file):
                 try:
                     return load_auth(main_config_file)
-                except KeyError:
+                except RuntimeError:
                     # if the main config file does not contain auth data, rewrite the error into a
                     # complaint that the auth config file does not exist, since that is what should
                     # be fixed
@@ -92,8 +92,12 @@
 
     # load config
     with open(config_file, "r") as f:
-<<<<<<< HEAD
-        auth_data = toml.loads(f.read())["auth"]
+        try:
+            auth_data = toml.loads(f.read())["auth"]
+        except KeyError:
+            raise RuntimeError("configuration file has no auth section")
+        except Exception as ex:
+            raise RuntimeError(f"configuration file is not configured correctly: {ex}")
 
     return _interpret_auth_data(auth_data)
 
@@ -140,33 +144,9 @@
             else:
                 mechanism = "SCRAM_SHA_512"
 
-        except KeyError:
-            raise KeyError("configuration file is not configured correctly")
-=======
-        try:
-            config = toml.loads(f.read())["auth"]
-        except KeyError:
-            raise RuntimeError("configuration file has no auth section")
-        except Exception as ex:
-            raise RuntimeError(f"configuration file is not configured correctly: {ex}")
-
-    # translate config options
-    ssl = True
-    extra_kwargs = {}
-    try:
-        # SSL options
-        if "protocol" in config and config["protocol"] == "SASL_PLAINTEXT":
-            ssl = False
-        elif "ssl_ca_location" in config:
-            extra_kwargs["ssl_ca_location"] = config["ssl_ca_location"]
-
-        # SASL options
-        user = config["username"]
-        password = config["password"]
-
-        if "mechanism" in config:
-            mechanism = config["mechanism"].replace("-", "_")
->>>>>>> d338a8e6
+        except KeyError as ke:
+            raise RuntimeError("configuration file is not configured correctly: "
+                               f"missing auth property {ke}")
         else:
             auth.append(Auth(user, password, host=host, ssl=ssl, method=SASLMethod[mechanism],
                              **extra_kwargs))
@@ -182,7 +162,6 @@
         username: `str`, optional
             The name of the credential to use.
 
-<<<<<<< HEAD
     Returns:
         A single Auth object which should be used to authenticate.
 
@@ -239,11 +218,4 @@
         raise RuntimeError(err)
 
     # At this point we should have exactly one match
-    return matches[0]
-=======
-    except KeyError as ke:
-        raise RuntimeError("configuration file is not configured correctly: "
-                           f"missing auth property {ke}")
-    else:
-        return Auth(user, password, ssl=ssl, method=SASLMethod[mechanism], **extra_kwargs)
->>>>>>> d338a8e6
+    return matches[0]