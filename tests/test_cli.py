--- conflicted
+++ resolved
@@ -41,12 +41,7 @@
 
         # verify GCN was processed
         mock_file.assert_called_with(gcn_file, "r")
-<<<<<<< HEAD
         mock_stream.assert_called_with(broker_url, "w")
-=======
-
-        mock_stream.assert_called_with(broker_url, "w", format="json", config=None)
->>>>>>> 533cd33c
 
 def test_cli_subscribe(script_runner):
     ret = script_runner.run("scimma", "subscribe", "--help")
@@ -62,8 +57,4 @@
         assert ret.stderr == ""
 
         # verify broker url was processed
-<<<<<<< HEAD
-        mock_stream.assert_called_with(broker_url, "r")
-=======
-        mock_stream.assert_called_with(broker_url, "r")
->>>>>>> 533cd33c
+        mock_stream.assert_called_with(broker_url, "r")