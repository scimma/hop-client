from unittest.mock import patch

import pytest

from hop import auth
from hop import configure
import os
import stat

from conftest import temp_environ, temp_config


def test_load_auth_legacy(legacy_auth_config, tmpdir):
    with temp_config(tmpdir, legacy_auth_config) as config_dir, \
            temp_environ(XDG_CONFIG_HOME=config_dir):
        auth_data = auth.load_auth()
        assert len(auth_data) == 1
        assert auth_data[0].username == "username"


def test_load_auth(auth_config, tmpdir):
    with temp_config(tmpdir, auth_config) as config_dir, temp_environ(XDG_CONFIG_HOME=config_dir):
        auth_data = auth.load_auth()
        assert len(auth_data) == 1
        assert auth_data[0].username == "username"


def test_load_auth_non_existent(auth_config, tmpdir):
    with temp_environ(XDG_CONFIG_HOME=str(tmpdir)), \
            pytest.raises(FileNotFoundError):
        auth.load_auth()


def test_load_auth_bad_perms(auth_config, tmpdir):
    for bad_perm in [stat.S_IRGRP, stat.S_IWGRP, stat.S_IXGRP,
                     stat.S_IROTH, stat.S_IWOTH, stat.S_IXOTH]:
        with temp_config(tmpdir, auth_config, bad_perm) as config_dir, \
                temp_environ(XDG_CONFIG_HOME=config_dir), pytest.raises(RuntimeError):
            auth.load_auth()


<<<<<<< HEAD
def test_load_auth_malformed_legacy(tmpdir):
=======
def test_load_auth_invalid_toml(tmpdir):
    garbage = "KHFBGKJSBVJKbdfb ,s ,msb vks bs"
    with temp_config(tmpdir, garbage) as config_dir, \
            temp_environ(XDG_CONFIG_HOME=config_dir), pytest.raises(RuntimeError):
        auth.load_auth()


def test_load_auth_malformed(tmpdir):
>>>>>>> d338a8e6
    missing_username = """
                       [auth]
                       password = "password"
                       extra = "stuff"
                       """
    with temp_config(tmpdir, missing_username) as config_dir, \
            temp_environ(XDG_CONFIG_HOME=config_dir), pytest.raises(RuntimeError):
        auth.load_auth()

    missing_password = """
                       [auth]
                       username = "username"
                       extra = "stuff"
                   """
    with temp_config(tmpdir, missing_password) as config_dir, \
            temp_environ(XDG_CONFIG_HOME=config_dir), pytest.raises(RuntimeError):
        auth.load_auth()


def test_load_auth_malformed(tmpdir):
    missing_username = """
        auth = [{extra="stuff",
            password="password"}]
        """
    with temp_config(tmpdir, missing_username) as config_dir, \
            temp_environ(XDG_CONFIG_HOME=config_dir), pytest.raises(KeyError):
        auth.load_auth()

    missing_password = """
    auth = [{username="username",
        extra="stuff"}]
    """
    with temp_config(tmpdir, missing_password) as config_dir, \
            temp_environ(XDG_CONFIG_HOME=config_dir), pytest.raises(KeyError):
        auth.load_auth()


def test_load_auth_options(auth_config, tmpdir):
    # SSL should be used by default
    # The default mechanism should be SCRAM_SHA_512
    with temp_config(tmpdir, auth_config) as config_dir, \
            temp_environ(XDG_CONFIG_HOME=config_dir), patch("hop.auth.Auth") as auth_mock:
        auth.load_auth()
        assert auth_mock.called_with(ssl=True)
        from adc.auth import SASLMethod
        assert auth_mock.called_with(mechanism=SASLMethod.SCRAM_SHA_512)

    # But it should be possible to disable SSL
    use_plaintext = """auth = [{
                       username = "username",
                       password = "password",
                       protocol = "SASL_PLAINTEXT"
                       }]"""
    with temp_config(tmpdir, use_plaintext) as config_dir, \
            temp_environ(XDG_CONFIG_HOME=config_dir), patch("hop.auth.Auth") as auth_mock:
        auth.load_auth()
        assert auth_mock.called_with(ssl=False)

    # An SSL CA data path should be honored
    with_ca_data = """auth = [{
                   username = "username",
                   password = "password",
                   ssl_ca_location = "/foo/bar/baz"
                   }]"""
    with temp_config(tmpdir, with_ca_data) as config_dir, \
            temp_environ(XDG_CONFIG_HOME=config_dir), patch("hop.auth.Auth") as auth_mock:
        auth.load_auth()
        assert auth_mock.called_with(ssl_ca_location="/foo/bar/baz")

    # Alternate mechanisms should be honored
    plain_mechanism = """auth = [{
                      username = "username",
                      password = "password",
                      mechanism = "PLAIN"
                      }]"""
    with temp_config(tmpdir, plain_mechanism) as config_dir, \
            temp_environ(XDG_CONFIG_HOME=config_dir), patch("hop.auth.Auth") as auth_mock:
        auth.load_auth()
        assert auth_mock.called_with(mechanism=SASLMethod.PLAIN)

    # Associated hostnames should be included
    with_host = """auth = [{
                username = "username",
                password = "password",
                hostname = "example.com"
                }]"""
    with temp_config(tmpdir, with_host) as config_dir, \
            temp_environ(XDG_CONFIG_HOME=config_dir):
        creds = auth.load_auth()
        assert len(creds) == 1
        assert creds[0].hostname == "example.com"


def test_load_auth_muliple_creds(tmpdir):
    two_creds = """auth = [
                    {
                        username = "user1",
                        password = "pass1",
                        hostname = "host1"
                    },
                    {
                        username = "user2",
                        password = "pass2",
                        hostname = "host2"
                    },
                ]"""
    with temp_config(tmpdir, two_creds) as config_dir, temp_environ(XDG_CONFIG_HOME=config_dir):
        creds = auth.load_auth()
        assert len(creds) == 2
        assert creds[0].username == "user1"
        assert creds[0]._config["sasl.password"] == "pass1"
        assert creds[0].hostname == "host1"
        assert creds[1].username == "user2"
        assert creds[1]._config["sasl.password"] == "pass2"
        assert creds[1].hostname == "host2"


def test_select_auth_no_match(auth_config, tmpdir):
    no_match = "No matching credential found"

    # no credentials at all
    with pytest.raises(RuntimeError) as err:
        selected = auth.select_matching_auth([], "example.com", "nosuchuser")
    assert "No matching credential found for hostname 'example.com'" in err.value.args[0]

    # no match for requested hostname
    with_host = """auth = [{
        username = "username",
        password = "password",
        hostname = "example.com"
        }]"""
    with temp_config(tmpdir, with_host) as config_dir, \
            temp_environ(XDG_CONFIG_HOME=config_dir), pytest.raises(RuntimeError) as err:
        creds = auth.load_auth()
        selected = auth.select_matching_auth(creds, "example.net")
    assert f"{no_match} for hostname 'example.net'" in err.value.args[0]

    # no match for requested username
    with temp_config(tmpdir, auth_config) as config_dir, \
            temp_environ(XDG_CONFIG_HOME=config_dir), pytest.raises(RuntimeError) as err:
        creds = auth.load_auth()
        selected = auth.select_matching_auth(creds, "example.com", "nosuchuser")
    assert f"{no_match} for hostname 'example.com' with username 'nosuchuser'" in err.value.args[0]


def test_select_auth_ambiguity():
    too_many = "Ambiguous credentials found"

    two_vague_creds = [
        auth.Auth("user1", "pass1"),
        auth.Auth("user2", "pass2"),
    ]

    # given two credetials with no associated hostnames, any lookup which does not specify the
    # username will be ambiguous
    with pytest.raises(RuntimeError) as err:
        selected = auth.select_matching_auth(two_vague_creds, "example.com")
    assert f"{too_many} for hostname 'example.com' with no username specified" in err.value.args[0]
    assert "user1 which has no associated hostname" in err.value.args[0]
    assert "user2 which has no associated hostname" in err.value.args[0]

    # specifying a valid username should resolve the ambiguity
    for username in ["user1", "user2"]:
        selected = auth.select_matching_auth(two_vague_creds, "example.com", username)
        assert selected.username == username

    two_vague_creds = [
        auth.Auth("user1", "pass1"),
        auth.Auth("user3", "pass3", host="example.com"),
    ]
    # given a credential with no hostname and one with, a request which matches the one with a
    # hostname should _not_ be ambiguous
    selected = auth.select_matching_auth(two_vague_creds, "example.com")
    assert selected.username == "user3"

    two_specific_creds = [
        auth.Auth("user3", "pass3", host="example.com"),
        auth.Auth("user4", "pass4", host="example.com"),
    ]

    # given two credentials which both exactly match the requested hostname there should again be
    # an ambiguity
    with pytest.raises(RuntimeError) as err:
        selected = auth.select_matching_auth(two_specific_creds, "example.com")
    assert f"{too_many} for hostname 'example.com'" in err.value.args[0]
    assert "user3 for example.com" in err.value.args[0]
    assert "user4 for example.com" in err.value.args[0]

    # specifying a valid username should again resolve the ambiguity
    for username in ["user3", "user4"]:
        selected = auth.select_matching_auth(two_specific_creds, "example.com", username)
        assert selected.username == username

    # No single source of credentials should issue two credentials with the same username, however,
    # two separate issuers could issue ones with the same name, and if neither specifies a hostname
    # they will be ambiguous.
    # (Duplicate usernames with matching hostnames should be impossible, as there should not be two
    # issuers for the same hostname)
    duplicate_users = [
        auth.Auth("user", "pass5"),
        auth.Auth("user", "pass6"),
    ]
    with pytest.raises(RuntimeError) as err:
        selected = auth.select_matching_auth(duplicate_users, "example.com")
    assert f"{too_many} for hostname 'example.com'" in err.value.args[0]
    assert "user which has no associated hostname" in err.value.args[0]
    assert "user which has no associated hostname" in err.value.args[0]

    # specifying a username woun't help, since they are duplicates
    with pytest.raises(RuntimeError) as err:
        selected = auth.select_matching_auth(duplicate_users, "example.com", "user")
    assert f"{too_many} for hostname 'example.com'" in err.value.args[0]
    assert "user which has no associated hostname" in err.value.args[0]
    assert "user which has no associated hostname" in err.value.args[0]


def test_auth_location_fallback(tmpdir):
    valid_auth = "auth = [{username=\"user\",password=\"pass\"}]"
    other_auth = "auth = [{username=\"other-user\",password=\"other-pass\"}]"

    config_dir = f"{tmpdir}/hop"
    os.makedirs(config_dir, exist_ok=True)

    def write_file(name: str, data: str):
        file_path = f"{config_dir}/{name}"
        with open(file_path, 'w') as file:
            os.chmod(file_path, stat.S_IRUSR | stat.S_IWUSR)
            file.write(data)

    with temp_environ(XDG_CONFIG_HOME=str(tmpdir)):
        # If both auth.toml and config.toml contain auth data, only auth.toml should be read
        write_file("auth.toml", valid_auth)
        write_file("config.toml", other_auth)
        creds = auth.load_auth()
        assert len(creds) == 1
        assert creds[0].username == "user"

        # If auth.toml does not exist and config.toml contains valid auth data, it should be read
        os.remove(f"{config_dir}/auth.toml")
        creds = auth.load_auth()
        assert len(creds) == 1
        assert creds[0].username == "other-user"

        # If auth.toml does not exist and config.toml exists but contains no valid auth data, the
        # resulting error should be about auth.toml
        write_file("config.toml", "")
        with pytest.raises(FileNotFoundError) as err:
            creds = auth.load_auth()
        assert "auth.toml" in err.value.filename

        # If neither auth.toml nor config.toml exixts, the error should be about auth.toml
        os.remove(f"{config_dir}/config.toml")
        with pytest.raises(FileNotFoundError) as err:
            creds = auth.load_auth()
        assert "auth.toml" in err.value.filename


def test_setup_auth(script_runner, tmpdir):
    with temp_environ(XDG_CONFIG_HOME=str(tmpdir)):
        credentials_file = tmpdir / "credentials.csv"
        username = "scimma"
        password = "scimmapass"
        with open(credentials_file, "w") as f:
            f.write("username,password\n")
            f.write(username + "," + password + "\n")

        # check on new configuration file is written using credential file
        ret1 = script_runner.run("hop", "configure", "setup", "--import", str(credentials_file))
        assert ret1.success
        assert "hop : INFO : Generated configuration at:" in ret1.stderr
        configuration_file = configure.get_config_path("auth")
        cf = open(configuration_file, "r")
        config_file_text = cf.read()
        assert username in config_file_text
        assert password in config_file_text
        os.remove(credentials_file)

        # hop configure setup (need --force)
        warning_message = \
            "hop : WARNING : Configuration already exists, overwrite file with --force"
        ret2 = script_runner.run("hop", "configure", "setup")
        assert warning_message in ret2.stderr


def test_no_command_configure(script_runner):
    warning_message = (
        "usage: hop configure [-h] <command> ...\n"
        "hop configure: error: the following arguments are required: <command>"
    )
    ret = script_runner.run("hop", "configure")
    assert not ret.success
    assert warning_message in ret.stderr<|MERGE_RESOLUTION|>--- conflicted
+++ resolved
@@ -39,9 +39,6 @@
             auth.load_auth()
 
 
-<<<<<<< HEAD
-def test_load_auth_malformed_legacy(tmpdir):
-=======
 def test_load_auth_invalid_toml(tmpdir):
     garbage = "KHFBGKJSBVJKbdfb ,s ,msb vks bs"
     with temp_config(tmpdir, garbage) as config_dir, \
@@ -49,8 +46,7 @@
         auth.load_auth()
 
 
-def test_load_auth_malformed(tmpdir):
->>>>>>> d338a8e6
+def test_load_auth_malformed_legacy(tmpdir):
     missing_username = """
                        [auth]
                        password = "password"
@@ -76,7 +72,7 @@
             password="password"}]
         """
     with temp_config(tmpdir, missing_username) as config_dir, \
-            temp_environ(XDG_CONFIG_HOME=config_dir), pytest.raises(KeyError):
+            temp_environ(XDG_CONFIG_HOME=config_dir), pytest.raises(RuntimeError):
         auth.load_auth()
 
     missing_password = """
@@ -84,7 +80,7 @@
         extra="stuff"}]
     """
     with temp_config(tmpdir, missing_password) as config_dir, \
-            temp_environ(XDG_CONFIG_HOME=config_dir), pytest.raises(KeyError):
+            temp_environ(XDG_CONFIG_HOME=config_dir), pytest.raises(RuntimeError):
         auth.load_auth()
 
 
